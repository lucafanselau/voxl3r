[tool.poetry]
name = "voxl3r"
version = "0.1.0"
description = ""
authors = ["go98zoh <go98zoh@mytum.de>"]
license = "MIT"
readme = "README.md"
package-mode = false

[tool.poetry.dependencies]
python = "^3.12"
#torch = { path = "torch-2.1.2+rocm6.0-cp310-cp310-linux_x86_64.whl" }
#torchvision = { path = "torchvision-0.16.1+rocm6.0-cp310-cp310-linux_x86_64.whl" }
#torch = "^2.5.1"
#torchvision = "^0.20.1"
opencv-python = "^4.10.0.84"
matplotlib = "^3.9.2"
scipy = "^1.14.1"
pandas = "^2.2.3"
trimesh = "^4.5.1"
pyvista = "^0.44.1"
pyyaml = "^6.0.2"
munch = "^4.0.0"
imageio = "^2.36.0"
lz4 = "^4.3.3"
tqdm = "^4.66.6"
numpy = "^2.1.2"
pillow = "^11.0.0"
torchmetrics = "1.2.0"
rtree = "^1.3.0"
libigl = "^2.5.1"
shapely = "^2.0.6"
<<<<<<< HEAD
einops = "^0.8.0"
huggingface-hub = {version = ">=0.22", extras = ["torch"]}
scikit-learn = "^1.5.2"
roma = "^1.5.1"
gradio = "^5.4.0"
tensorboard = "^2.18.0"
pyglet = "<2"
jaxtyping = "^0.2.34"
beartype = "^0.19.0"
=======
torch = { version = "^2.5.1+rocm6.2", source = "pytorch-gpu-src" }
torchvision = { version = "^0.20.1+rocm6.2", source = "pytorch-gpu-src" }
torchaudio = { version = "^2.5.1+rocm6.2", source = "pytorch-gpu-src" }
pysdf = "^0.1.9"
einops = "^0.8.0"
>>>>>>> 39eb5ee7


[[tool.poetry.source]]
name = "pytorch-gpu-src"
url = "https://download.pytorch.org/whl/rocm6.2"
priority = "explicit"

[build-system]
requires = ["poetry-core"]
build-backend = "poetry.core.masonry.api"<|MERGE_RESOLUTION|>--- conflicted
+++ resolved
@@ -9,10 +9,6 @@
 
 [tool.poetry.dependencies]
 python = "^3.12"
-#torch = { path = "torch-2.1.2+rocm6.0-cp310-cp310-linux_x86_64.whl" }
-#torchvision = { path = "torchvision-0.16.1+rocm6.0-cp310-cp310-linux_x86_64.whl" }
-#torch = "^2.5.1"
-#torchvision = "^0.20.1"
 opencv-python = "^4.10.0.84"
 matplotlib = "^3.9.2"
 scipy = "^1.14.1"
@@ -30,9 +26,8 @@
 rtree = "^1.3.0"
 libigl = "^2.5.1"
 shapely = "^2.0.6"
-<<<<<<< HEAD
 einops = "^0.8.0"
-huggingface-hub = {version = ">=0.22", extras = ["torch"]}
+huggingface-hub = { version = ">=0.22", extras = ["torch"] }
 scikit-learn = "^1.5.2"
 roma = "^1.5.1"
 gradio = "^5.4.0"
@@ -40,13 +35,14 @@
 pyglet = "<2"
 jaxtyping = "^0.2.34"
 beartype = "^0.19.0"
-=======
 torch = { version = "^2.5.1+rocm6.2", source = "pytorch-gpu-src" }
 torchvision = { version = "^0.20.1+rocm6.2", source = "pytorch-gpu-src" }
 torchaudio = { version = "^2.5.1+rocm6.2", source = "pytorch-gpu-src" }
+#torch = { path = "torch-2.1.2+rocm6.0-cp310-cp310-linux_x86_64.whl" }
+#torchvision = { path = "torchvision-0.16.1+rocm6.0-cp310-cp310-linux_x86_64.whl" }
+#torch = "^2.5.1"
+#torchvision = "^0.20.1"
 pysdf = "^0.1.9"
-einops = "^0.8.0"
->>>>>>> 39eb5ee7
 
 
 [[tool.poetry.source]]
