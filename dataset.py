--- conflicted
+++ resolved
@@ -112,61 +112,8 @@
         extract_rgb(scene)
         extract_masks(scene)
         extract_depth(scene)
-<<<<<<< HEAD
         
     def voxel_grid_to_point_grid(self, voxel_grid, even_distribution=True):
-=======
-
-    def create_voxel_grid(self, idx, even_distribution=True):
-
-        if self.cached_occ is not None and self.cached_occ[0] == self.scenes[idx]:
-            return (
-                self.cached_occ[1],
-                self.cached_occ[2],
-            )
-
-        if (
-            self.data_dir
-            / self.scenes[idx]
-            / "scans"
-            / f"occ_res_{self.resolution}.npz"
-        ).exists():
-            data = np.load(
-                self.data_dir
-                / self.scenes[idx]
-                / "scans"
-                / f"occ_res_{self.resolution}.npz"
-            )
-
-            if even_distribution:
-                coordinates, occupancy_values = (
-                    data["coordinates"],
-                    data["occupancy_values"],
-                )
-                false_indices = np.where(~occupancy_values)[0]
-                true_indices = np.where(occupancy_values)[0]
-                false_indices = np.random.choice(
-                    false_indices, true_indices.shape[0], replace=False
-                )
-                occupancy_values = np.concatenate(
-                    [occupancy_values[true_indices], occupancy_values[false_indices]]
-                )
-                coordinates = np.concatenate(
-                    [coordinates[true_indices], coordinates[false_indices]]
-                )
-
-            self.cached_occ = (
-                self.scenes[idx],
-                coordinates,
-                occupancy_values,
-            )
-
-            return coordinates, occupancy_values
-
-        mesh_path = self.data_dir / self.scenes[idx] / "scans" / "mesh_aligned_0.05.ply"
-        mesh = trimesh.load(mesh_path)
-        voxel_grid = mesh.voxelized(self.resolution)
->>>>>>> 82cc840e
         occupancy_grid = voxel_grid.encoding.dense
         indices = np.indices(occupancy_grid.shape).reshape(3, -1).T
         origin = voxel_grid.bounds[0]
@@ -177,7 +124,6 @@
 
             false_indices = np.where(~occupancy_values)[0]
             true_indices = np.where(occupancy_values)[0]
-<<<<<<< HEAD
             false_indices = np.random.choice(false_indices, true_indices.shape[0], replace=False)
             occupancy_values = np.concatenate([occupancy_values[true_indices], occupancy_values[false_indices]])
             coordinates = np.concatenate([coordinates[true_indices], coordinates[false_indices]])
@@ -196,34 +142,6 @@
         voxel_grid = mesh.voxelized(self.resolution)
         coordinates, occupancy_values = self.voxel_grid_to_point_grid(voxel_grid, even_distribution)
             
-=======
-            false_indices = np.random.choice(
-                false_indices, true_indices.shape[0], replace=False
-            )
-            occupancy_values = np.concatenate(
-                [occupancy_values[true_indices], occupancy_values[false_indices]]
-            )
-            coordinates = np.concatenate(
-                [coordinates[true_indices], coordinates[false_indices]]
-            )
-
-            self.cached_occ = (
-                self.scenes[idx],
-                coordinates,
-                occupancy_values,
-            )
-
-        print("Saving voxel grid.")
-
-        np.savez(
-            self.data_dir
-            / self.scenes[idx]
-            / "scans"
-            / f"occ_res_{self.resolution}.npz",
-            coordinates=coordinates,
-            occupancy_values=occupancy_values,
-        )
->>>>>>> 82cc840e
         return coordinates, occupancy_values
 
     def sample_scene(self, idx):
